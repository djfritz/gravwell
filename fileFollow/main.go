/*************************************************************************
 * Copyright 2017 Gravwell, Inc. All rights reserved.
 * Contact: <legal@gravwell.io>
 *
 * This software may be modified and distributed under the terms of the
 * BSD 2-clause license. See the LICENSE file for details.
 **************************************************************************/

package main

import (
	"flag"
	"fmt"
	"net"
	"os"
	"os/signal"
	"path"
	"syscall"
	"time"

	"github.com/gravwell/filewatch"
	"github.com/gravwell/ingest"
	"github.com/gravwell/ingest/entry"
	"github.com/gravwell/ingest/log"
	"github.com/gravwell/ingesters/version"
)

const (
	defaultConfigLoc = `/opt/gravwell/etc/file_follow.conf`
)

var (
	confLoc        = flag.String("config-file", defaultConfigLoc, "Location for configuration file")
	verbose        = flag.Bool("v", false, "Display verbose status updates to stdout")
	ver            = flag.Bool("version", false, "Print the version information and exit")
	stderrOverride = flag.String("stderr", "", "Redirect stderr to a shared memory file")

	v  bool
	lg *log.Logger
)

func init() {
	flag.Parse()
	if *ver {
		version.PrintVersion(os.Stdout)
		ingest.PrintVersion(os.Stdout)
		os.Exit(0)
	}
	if *stderrOverride != `` {
		fp := path.Join(`/dev/shm/`, *stderrOverride)
		fout, err := os.Create(fp)
		if err != nil {
			fmt.Fprintf(os.Stderr, "Failed to create %s: %v\n", fp, err)
		} else {
			//file created, dup it
			if err := syscall.Dup2(int(fout.Fd()), int(os.Stderr.Fd())); err != nil {
				fmt.Fprintf(os.Stderr, "Failed to dup2 stderr: %v\n", err)
				fout.Close()
			}
		}
		version.PrintVersion(fout)
		ingest.PrintVersion(fout)
	}
	lg = log.New(os.Stderr) // DO NOT close this, it will prevent backtraces from firing

	v = *verbose
}

func main() {
	cfg, err := GetConfig(*confLoc)
	if err != nil {
		lg.FatalCode(0, "Failed to get configuration: %v\n", err)
	}

	if len(cfg.Log_File) > 0 {
		fout, err := os.OpenFile(cfg.Log_File, os.O_APPEND|os.O_CREATE|os.O_WRONLY, 0640)
		if err != nil {
			lg.FatalCode(0, "Failed to open log file %s: %v", cfg.Log_File, err)
		}
		if err = lg.AddWriter(fout); err != nil {
			lg.Fatal("Failed to add a writer: %v", err)
		}
		if len(cfg.Log_Level) > 0 {
			if err = lg.SetLevelString(cfg.Log_Level); err != nil {
				lg.FatalCode(0, "Invalid Log Level \"%s\": %v", cfg.Log_Level, err)
			}
		}
	}

	tags, err := cfg.Tags()
	if err != nil {
		lg.FatalCode(0, "Failed to get tags from configuration: %v\n", err)
	}
	conns, err := cfg.Targets()
	if err != nil {
		lg.FatalCode(0, "Failed to get backend targets from configuration: %v\n", err)
	}

	//fire up the ingesters
	debugout("Handling %d tags over %d targets\n", len(tags), len(conns))
	debugout("INSECURE skipping TLS certs verification: %v\n", cfg.InsecureSkipTLSVerification())
	ingestConfig := ingest.UniformMuxerConfig{
		Destinations: conns,
		Tags:         tags,
		Auth:         cfg.Secret(),
		LogLevel:     cfg.LogLevel(),
		IngesterName: "filefollow",
		VerifyCert:   !cfg.InsecureSkipTLSVerification(),
		Logger:       lg,
	}
	if cfg.EnableCache() {
		ingestConfig.EnableCache = true
		ingestConfig.CacheConfig.FileBackingLocation = cfg.LocalFileCachePath()
		ingestConfig.CacheConfig.MaxCacheSize = cfg.MaxCachedData()
	}
	igst, err := ingest.NewUniformMuxer(ingestConfig)
	if err != nil {
		lg.Fatal("Failed build ingest system: %v\n", err)
	}
	defer igst.Close()
	debugout("Starting ingester muxer\n")
	if err := igst.Start(); err != nil {
		lg.Fatal("Failed start ingest system: %v\n", err)
		return
	}

	debugout("Waiting for connections to indexers ... ")
	if err := igst.WaitForHot(cfg.Timeout()); err != nil {
		lg.FatalCode(0, "Timedout waiting for backend connections: %v\n", err)
	}
	debugout("Successfully connected to ingesters\n")
	ch := make(chan *entry.Entry, 2048)

	wtcher, err := filewatch.NewWatcher(cfg.StatePath())
	if err != nil {
		lg.Fatal("Failed to create notification watcher: %v\n", err)
	}

	//pass in the ingest muxer to the file watcher so it can throw info and errors down the muxer chan
	wtcher.SetLogger(igst)
	wtcher.SetMaxFilesWatched(cfg.Max_Files_Watched)

	//build a list of base directories and globs
	for k, val := range cfg.Follower {
		//get the tag for this listener
		tag, err := igst.GetTag(val.Tag_Name)
		if err != nil {
			lg.Fatal("Failed to resolve tag \"%s\" for %s: %v\n", val.Tag_Name, k, err)
		}
		var ignore [][]byte
		for _, prefix := range val.Ignore_Line_Prefix {
			if prefix != "" {
				ignore = append(ignore, []byte(prefix))
			}
		}
		tsFmtOverride, err := val.TimestampOverride()
		if err != nil {
			lg.FatalCode(0, "Invalid timestamp override \"%s\": %v\n", val.Timestamp_Format_Override, err)
		}
		//create our handler for this watcher
		cfg := filewatch.LogHandlerConfig{
			Tag:                     tag,
			IgnoreTS:                val.Ignore_Timestamps,
			AssumeLocalTZ:           val.Assume_Local_Timezone,
			IgnorePrefixes:          ignore,
			TimestampFormatOverride: tsFmtOverride,
<<<<<<< HEAD
			Logger:                  lg,
		}
		if v {
			cfg.Debugger = debugout
=======
			TimezoneOverride:        val.Timezone_Override,
>>>>>>> a2f2f538
		}
		lh, err := filewatch.NewLogHandler(cfg, ch)
		if err != nil {
			lg.Fatal("Failed to generate handler: %v", err)
		}
		c := filewatch.WatchConfig{
			ConfigName: k,
			BaseDir:    val.Base_Directory,
			FileFilter: val.File_Filter,
			Hnd:        lh,
			Recursive:  val.Recursive,
		}
		if err := wtcher.Add(c); err != nil {
			wtcher.Close()
			lg.Fatal("Failed to add watch directory for %s (%s): %v\n",
				val.Base_Directory, val.File_Filter, err)
		}
	}

	if err := wtcher.Start(); err != nil {
		lg.Error("Failed to start file watcher: %v\n", err)
		wtcher.Close()
		igst.Close()
		os.Exit(-1)
	}

	debugout("Started following %d locations\n", len(cfg.Follower))
	//fire off our relay
	var src net.IP
	if cfg.Source_Override != "" {
		// global override
		src = net.ParseIP(cfg.Source_Override)
		if src == nil {
			lg.Fatal("Global Source-Override is invalid")
		}
	}
	doneChan := make(chan error, 1)
	go relay(ch, doneChan, src, igst)

	debugout("Running\n")

	//listen for signals so we can close gracefully
	sch := make(chan os.Signal, 1)
	signal.Notify(sch, os.Interrupt)
	<-sch
	debugout("Attempting to close the watcher... ")
	if err := wtcher.Close(); err != nil {
		lg.Error("Failed to close file follower: %v\n", err)
	}
	debugout("Done\n")
	close(ch) //to inform the relay that no new entries are going to come down the pipe

	//wait for our ingest relay to exit
	<-doneChan
	if err := igst.Sync(time.Second); err != nil {
		lg.Error("Failed to sync: %v\n", err)
	}
	if err = igst.Close(); err != nil {
		lg.Error("Failed to close ingest muxer: %v", err)
	}
}

func relay(ch chan *entry.Entry, done chan error, srcOverride net.IP, igst *ingest.IngestMuxer) {
	for e := range ch {
		if srcOverride != nil {
			e.SRC = srcOverride
		}
		if err := igst.WriteEntry(e); err != nil {
			lg.Warn("Failed to write entry: %v", err)
		}
	}
	done <- nil
}
func debugout(format string, args ...interface{}) {
	if !v {
		return
	}
	fmt.Printf(format, args...)
}<|MERGE_RESOLUTION|>--- conflicted
+++ resolved
@@ -164,14 +164,11 @@
 			AssumeLocalTZ:           val.Assume_Local_Timezone,
 			IgnorePrefixes:          ignore,
 			TimestampFormatOverride: tsFmtOverride,
-<<<<<<< HEAD
 			Logger:                  lg,
+			TimezoneOverride:        val.Timezone_Override,
 		}
 		if v {
 			cfg.Debugger = debugout
-=======
-			TimezoneOverride:        val.Timezone_Override,
->>>>>>> a2f2f538
 		}
 		lh, err := filewatch.NewLogHandler(cfg, ch)
 		if err != nil {
