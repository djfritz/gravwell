/*************************************************************************
 * Copyright 2017 Gravwell, Inc. All rights reserved.
 * Contact: <legal@gravwell.io>
 *
 * This software may be modified and distributed under the terms of the
 * BSD 2-clause license. See the LICENSE file for details.
 **************************************************************************/

package ingest

import (
	"bytes"
	"container/list"
	"context"
	"encoding/gob"
	"errors"
	"math/rand"
	"net"
	"path/filepath"
	"runtime"
	"sync"
	"sync/atomic"
	"time"

	"github.com/gravwell/chancacher"
	"github.com/gravwell/ingest/v3/entry"
	"github.com/gravwell/ingest/v3/log"
)

var (
	ErrAllConnsDown          = errors.New("All connections down")
	ErrNotRunning            = errors.New("Not running")
	ErrNotReady              = errors.New("Not ready to start")
	ErrTagNotFound           = errors.New("Tag not found")
	ErrTagMapInvalid         = errors.New("Tag map invalid")
	ErrNoTargets             = errors.New("No connections specified")
	ErrConnectionTimeout     = errors.New("Connection timeout")
	ErrSyncTimeout           = errors.New("Sync timeout")
	ErrEmptyAuth             = errors.New("Ingest key is empty")
	ErrEmergencyListOverflow = errors.New("Emergency list overflow")
	ErrTimeout               = errors.New("Timed out waiting for ingesters")
	ErrWriteTimeout          = errors.New("Timed out waiting to write entry")

	errNotImp = errors.New("Not implemented yet")
)

const (
	empty   muxState = 0
	running muxState = 1
	closed  muxState = 2

	defaultChannelSize   int           = 64
	defaultRetryTime     time.Duration = 10 * time.Second
	recycleTimeout       time.Duration = time.Second
	maxEmergencyListSize int           = 256
	unknownAddr          string        = `unknown`
	waitTickerDur        time.Duration = 50 * time.Millisecond
)

type muxState int

type Target struct {
	Address string
	Secret  string
}

type TargetError struct {
	Address string
	Error   error
}

type IngestMuxer struct {
	//connHot, and connDead have atomic operations
	//its important that these are aligned on 8 byte boundaries
	//or it will panic on 32bit architectures
<<<<<<< HEAD
	connHot        int32 //how many connections are functioning
	connDead       int32 //how many connections are dead
	mtx            *sync.RWMutex
	sig            *sync.Cond
	igst           []*IngestConnection
	tagTranslators []*tagTrans
	dests          []Target
	errDest        []TargetError
	tags           []string
	tagMap         map[string]int
	pubKey         string
	privKey        string
	verifyCert     bool
	eChan          chan interface{}
	eChanOut       chan interface{}
	bChan          chan interface{}
	bChanOut       chan interface{}
	eq             *emergencyQueue
	dieChan        chan bool
	upChan         chan bool
	errChan        chan error
	wg             *sync.WaitGroup
	state          muxState
	logLevel       gll
	lgr            Logger
	cacheEnabled   bool
	cache          *chancacher.ChanCacher
	bcache         *chancacher.ChanCacher
	cacheAlways    bool
	name           string
	version        string
	uuid           string
	rateParent     *parent
=======
	connHot         int32 //how many connections are functioning
	connDead        int32 //how many connections are dead
	mtx             *sync.RWMutex
	sig             *sync.Cond
	igst            []*IngestConnection
	tagTranslators  []*tagTrans
	dests           []Target
	errDest         []TargetError
	tags            []string
	tagMap          map[string]entry.EntryTag
	pubKey          string
	privKey         string
	verifyCert      bool
	eChan           chan *entry.Entry
	bChan           chan []*entry.Entry
	eq              *emergencyQueue
	dieChan         chan bool
	upChan          chan bool
	errChan         chan error
	wg              *sync.WaitGroup
	state           muxState
	logLevel        gll
	lgr             Logger
	cacheEnabled    bool
	cache           *IngestCache
	cacheWg         *sync.WaitGroup
	cacheFileBacked bool
	cacheRunning    bool
	cacheError      error
	cacheSignal     chan bool
	name            string
	version         string
	uuid            string
	rateParent      *parent
>>>>>>> 8b48f1ba
}

type UniformMuxerConfig struct {
	Destinations    []string
	Tags            []string
	Auth            string
	PublicKey       string
	PrivateKey      string
	VerifyCert      bool
	CacheDepth      int
	CachePath       string
	CacheMode       string
	LogLevel        string
	Logger          Logger
	IngesterName    string
	IngesterVersion string
	IngesterUUID    string
	RateLimitBps    int64
}

type MuxerConfig struct {
	Destinations    []Target
	Tags            []string
	PublicKey       string
	PrivateKey      string
	VerifyCert      bool
	CacheDepth      int
	CachePath       string
	CacheMode       string
	LogLevel        string
	Logger          Logger
	IngesterName    string
	IngesterVersion string
	IngesterUUID    string
	RateLimitBps    int64
}

func NewUniformMuxer(c UniformMuxerConfig) (*IngestMuxer, error) {
	return newUniformIngestMuxerEx(c)
}

func NewMuxer(c MuxerConfig) (*IngestMuxer, error) {
	return newIngestMuxer(c)
}

// NewIngestMuxer creates a new muxer that will automatically distribute entries amongst the clients
func NewUniformIngestMuxer(dests, tags []string, authString, pubKey, privKey, remoteKey string) (*IngestMuxer, error) {
	return NewUniformIngestMuxerExt(dests, tags, authString, pubKey, privKey, remoteKey, defaultChannelSize)
}

func NewUniformIngestMuxerExt(dests, tags []string, authString, pubKey, privKey, remoteKey string, cacheDepth int) (*IngestMuxer, error) {
	c := UniformMuxerConfig{
		Destinations: dests,
		Tags:         tags,
		Auth:         authString,
		PublicKey:    pubKey,
		PrivateKey:   privKey,
		CacheDepth:   cacheDepth,
	}
	return newUniformIngestMuxerEx(c)
}

func newUniformIngestMuxerEx(c UniformMuxerConfig) (*IngestMuxer, error) {
	if len(c.Auth) == 0 {
		return nil, ErrEmptyAuth
	}
	destinations := make([]Target, len(c.Destinations))
	for i := range c.Destinations {
		destinations[i].Address = c.Destinations[i]
		destinations[i].Secret = c.Auth
	}
	if len(destinations) == 0 {
		return nil, ErrNoTargets
	}
	cfg := MuxerConfig{
		Destinations:    destinations,
		Tags:            c.Tags,
		PublicKey:       c.PublicKey,
		PrivateKey:      c.PrivateKey,
		VerifyCert:      c.VerifyCert,
		CachePath:       c.CachePath,
		CacheMode:       c.CacheMode,
		CacheDepth:      c.CacheDepth,
		LogLevel:        c.LogLevel,
		IngesterName:    c.IngesterName,
		IngesterVersion: c.IngesterVersion,
		IngesterUUID:    c.IngesterUUID,
		RateLimitBps:    c.RateLimitBps,
		Logger:          c.Logger,
	}
	return newIngestMuxer(cfg)
}

func NewIngestMuxer(dests []Target, tags []string, pubKey, privKey string) (*IngestMuxer, error) {
	return NewIngestMuxerExt(dests, tags, pubKey, privKey, defaultChannelSize)
}

func NewIngestMuxerExt(dests []Target, tags []string, pubKey, privKey string, cacheDepth int) (*IngestMuxer, error) {
	c := MuxerConfig{
		Destinations: dests,
		Tags:         tags,
		PublicKey:    pubKey,
		PrivateKey:   privKey,
		CacheDepth:   cacheDepth,
	}

	return newIngestMuxer(c)
}

func newIngestMuxer(c MuxerConfig) (*IngestMuxer, error) {
	localTags := make([]string, 0, len(c.Tags))
	for i := range c.Tags {
		localTags = append(localTags, c.Tags[i])
	}
	if c.Logger == nil {
		c.Logger = log.NewDiscardLogger()
	}

	// connect up the chancacher
	gob.Register(&entry.Entry{})
	cache := chancacher.NewChanCacher(c.CacheDepth, filepath.Join(c.CachePath, "e"))
	bcache := chancacher.NewChanCacher(c.CacheDepth, filepath.Join(c.CachePath, "b"))

	if c.CacheMode == "fail" {
		cache.CacheStop()
		bcache.CacheStop()
	}

	//generate our tag map, the tag map is used only for quick tag lookup/translation by routines
	tagMap := make(map[string]entry.EntryTag, len(localTags))
	for i, v := range localTags {
		tagMap[v] = entry.EntryTag(i)
	}

	var p *parent
	if c.RateLimitBps > 0 {
		p = newParent(c.RateLimitBps, 0)
	}
	return &IngestMuxer{
		dests:        c.Destinations,
		tags:         localTags,
		tagMap:       tagMap,
		pubKey:       c.PublicKey,
		privKey:      c.PrivateKey,
		verifyCert:   c.VerifyCert,
		mtx:          &sync.RWMutex{},
		wg:           &sync.WaitGroup{},
		state:        empty,
		lgr:          c.Logger,
		logLevel:     logLevel(c.LogLevel),
		eChan:        cache.In,
		eChanOut:     cache.Out,
		bChan:        bcache.In,
		bChanOut:     bcache.Out,
		eq:           newEmergencyQueue(),
		dieChan:      make(chan bool, len(c.Destinations)),
		upChan:       make(chan bool, 1),
		errChan:      make(chan error, len(c.Destinations)),
		cache:        cache,
		cacheEnabled: c.CachePath != "",
		cacheAlways:  c.CacheMode == "always",
		name:         c.IngesterName,
		version:      c.IngesterVersion,
		uuid:         c.IngesterUUID,
		rateParent:   p,
	}, nil
}

//Start starts the connection process. This will return immediately, and does
//not mean that connections are ready. Callers should call WaitForHot immediately after
//to wait for the connections to be ready.
func (im *IngestMuxer) Start() error {
	im.mtx.Lock()
	defer im.mtx.Unlock()
	if im.state != empty || len(im.igst) != 0 {
		return ErrNotReady
	}

	//fire up the ingest routines
	im.igst = make([]*IngestConnection, len(im.dests))
	im.tagTranslators = make([]*tagTrans, len(im.dests))
	im.wg.Add(len(im.dests))
	im.connDead = int32(len(im.dests))
	for i := 0; i < len(im.dests); i++ {
		go im.connRoutine(i)
	}
	im.state = running
	return nil
}

// Close the connection
func (im *IngestMuxer) Close() error {
	// Inform the world that we're done.
	im.Info("Ingester %v exiting\n", im.name)
	im.Sync(time.Second)

	im.mtx.Lock()
	if im.state == closed {
		im.mtx.Unlock()
		return nil
	}
	im.state = closed

	//just close the channel, that will be a permanent signal for everything to close
	close(im.dieChan)

	//we MUST unlock the mutex while we wait so that if a connection
	//goes into an errors state it can lock the mutex to adjust the errDest
	im.mtx.Unlock()

	//wait for everyone to quit
	im.wg.Wait()

	im.mtx.Lock()
	defer im.mtx.Unlock()

	close(im.eChan)
	close(im.bChan)

	// commit any outstanding data to disk, if the backing path is enabled.
	im.cache.Commit()
	im.bcache.Commit()

	//everyone is dead, clean up
	close(im.upChan)
	return nil
}

// LookupTag will reverse a tag id into a name, this operation is more expensive than a straight lookup
// Users that expect to translate a tag repeatedly should maintain their own tag map
func (im *IngestMuxer) LookupTag(tg entry.EntryTag) (name string, ok bool) {
	im.mtx.Lock()
	for k, v := range im.tagMap {
		if v == tg {
			name = k
			ok = true
			break
		}
	}
	im.mtx.Unlock()
	return
}

// NegotiateTag will attempt to lookup a tag name in the negotiated set
// The the tag name has not already been negotiated, the muxer will contact
// each indexer and negotiate it.  This call can potentially block and fail
func (im *IngestMuxer) NegotiateTag(name string) (tg entry.EntryTag, err error) {
	if err = CheckTag(name); err != nil {
		return
	}

	im.mtx.Lock()
	defer im.mtx.Unlock()

	if tag, ok := im.tagMap[name]; ok {
		// tag already exists, just return it
		tg = tag
		return
	}

	// update the tag list and map
	im.tags = append(im.tags, name)
	for i, v := range im.tags {
		im.tagMap[v] = entry.EntryTag(i)
	}
<<<<<<< HEAD
	tg = entry.EntryTag(im.tagMap[name])
=======
	if im.cacheEnabled && im.cacheFileBacked {
		// Now update the stored tags list
		if err = im.cache.UpdateStoredTagList(im.tags); err != nil {
			return
		}
	}
	tg = im.tagMap[name]
>>>>>>> 8b48f1ba

	for k, v := range im.igst {
		if v != nil {
			remoteTag, err := v.NegotiateTag(name)
			if err != nil {
				// something went wrong, kill it and let it re-initialize
				v.Close()
				continue
			}
			if im.tagTranslators[k] != nil {
				err = im.tagTranslators[k].RegisterTag(tg, remoteTag)
				if err != nil {
					v.Close()
				}
			} else {
				v.Close()
			}
		}
	}
	return
}

func (im *IngestMuxer) Sync(to time.Duration) error {
	return im.SyncContext(context.Background(), to)
}

func (im *IngestMuxer) SyncContext(ctx context.Context, to time.Duration) error {
	if atomic.LoadInt32(&im.connHot) == 0 && !im.cacheEnabled {
		return ErrAllConnsDown
	}
	ts := time.Now()
	im.mtx.Lock()
	for len(im.eChan) > 0 || len(im.bChan) > 0 {
		if err := ctx.Err(); err != nil {
			im.mtx.Unlock()
			return err
		}
		time.Sleep(10 * time.Millisecond)
		if im.connHot == 0 {
			im.mtx.Unlock()
			return ErrAllConnsDown
		}
		if time.Since(ts) > to {
			im.mtx.Unlock()
			return ErrTimeout
		}
	}

	var count int
	for _, v := range im.igst {
		if v != nil {
			if err := v.Sync(); err != nil {
				if err == ErrNotRunning {
					count++
				}
			}
		}
	}
	im.mtx.Unlock()
	if count == len(im.igst) {
		return ErrAllConnsDown
	}
	return nil
}

// WaitForHot waits until at least one connection goes into the hot state
// The timeout duration parameter is an optional timeout, if zero, it waits
// indefinitely
func (im *IngestMuxer) WaitForHot(to time.Duration) error {
	return im.WaitForHotContext(context.Background(), to)
}

func (im *IngestMuxer) WaitForHotContext(ctx context.Context, to time.Duration) error {
	if cnt, err := im.Hot(); err != nil {
		return err
	} else if cnt > 0 {
		return nil
	}

	//no connections are up, wait for them
	tckDur := waitTickerDur
	if to > 0 && to < tckDur {
		tckDur = to
	}
	tckr := time.NewTicker(tckDur)
	defer tckr.Stop()
	ts := time.Now()

	//wait for one of them to hit
mainLoop:
	for {
		select {
		case <-ctx.Done():
			return ctx.Err()
		case <-im.upChan:
			im.Info("Ingester %v has gone hot", im.name)
			break mainLoop
		case <-tckr.C:
			//check if connections are hot
			if cnt, err := im.Hot(); err != nil {
				return err
			} else if cnt > 0 {
				return nil //connection went hot
			}

			if to == 0 {
				continue // no timeout, wait forever
			} else if time.Since(ts) < to {
				//we haven't hit our timeout yet, just continue
				continue
			}

			// TODO: add a flag that enables waitforhot to return immediatly if needed.
			//if im.cacheEnabled {
			//	im.cache.CacheStart()
			//	im.bcache.CacheStart()
			//	return nil
			//}

			return ErrConnectionTimeout
		case err := <-im.errChan:
			//lock the mutex and check if all our connections failed
			im.mtx.Lock()
			if len(im.errDest) == len(im.dests) {
				im.mtx.Unlock()
				return errors.New("All connections failed " + err.Error())
			}
			im.mtx.Unlock()
			continue
		}
	}
	return nil //someone came up
}

// Hot returns how many connections are functioning
func (im *IngestMuxer) Hot() (int, error) {
	im.mtx.Lock()
	defer im.mtx.Unlock()
	if im.state != running {
		return -1, ErrNotRunning
	}
	return int(atomic.LoadInt32(&im.connHot)), nil
}

//goHot is a convenience function used by routines when they become active
func (im *IngestMuxer) goHot() {
	atomic.AddInt32(&im.connDead, -1)
	//attempt a single on going hot, but don't block
	//increment the hot counter
	if atomic.AddInt32(&im.connHot, 1) == 1 {
		if !im.cacheAlways {
			im.cache.CacheStop()
			im.bcache.CacheStop()
		}
	}
	select {
	case im.upChan <- true:
	default:
	}
}

//goDead is a convenience function used by routines when they become dead
func (im *IngestMuxer) goDead() {
	//decrement the hot counter
	if atomic.AddInt32(&im.connHot, -1) == 0 {
		if !im.cacheAlways {
			im.cache.CacheStart()
			im.bcache.CacheStart()
		}
	}
	atomic.AddInt32(&im.connDead, 1)
}

// Dead returns how many connections are currently dead
func (im *IngestMuxer) Dead() (int, error) {
	im.mtx.Lock()
	defer im.mtx.Unlock()
	if im.state != running {
		return -1, ErrNotRunning
	}
	return int(im.connDead), nil
}

// Size returns the total number of specified connections, hot or dead
func (im *IngestMuxer) Size() (int, error) {
	im.mtx.Lock()
	defer im.mtx.Unlock()
	if im.state != running {
		return -1, ErrNotRunning
	}
	return len(im.dests), nil
}

// GetTag pulls back an intermediary tag id
// the intermediary tag has NO RELATION to the backend servers tag mapping
// it is used to speed along tag mappings
func (im *IngestMuxer) GetTag(tag string) (tg entry.EntryTag, err error) {
	var ok bool
	im.mtx.Lock()
	if tg, ok = im.tagMap[tag]; !ok {
		err = ErrTagNotFound
	}
	im.mtx.Unlock()
	return
}

// WriteEntry puts an entry into the queue to be sent out by the first available
// entry writer routine, if all routines are dead, THIS WILL BLOCK once the
// channel fills up.  We figure this is a natural "wait" mechanism
func (im *IngestMuxer) WriteEntry(e *entry.Entry) error {
	if e == nil {
		return nil
	}
	im.mtx.RLock()
	defer im.mtx.RUnlock()
	if im.state != running {
		return ErrNotRunning
	}
	im.eChan <- e
	return nil
}

// WriteEntryContext puts an entry into the queue to be sent out by the first available
// entry writer routine, if all routines are dead, THIS WILL BLOCK once the
// channel fills up.  We figure this is a natural "wait" mechanism
// if not using a context, use WriteEntry as it is faster due to the lack of a select
func (im *IngestMuxer) WriteEntryContext(ctx context.Context, e *entry.Entry) error {
	if e == nil {
		return nil
	}
	im.mtx.RLock()
	defer im.mtx.RUnlock()
	if im.state != running {
		return ErrNotRunning
	}
	select {
	case im.eChan <- e:
	case <-ctx.Done():
		return ctx.Err()
	}
	return nil
}

// WriteEntryAttempt attempts to put an entry into the queue to be sent out
// of the first available writer routine.  This write is opportunistic and contains
// a timeout.  It is therefor every expensive and shouldn't be used for normal writes
// The typical use case is via the gravwell_log calls
func (im *IngestMuxer) WriteEntryTimeout(e *entry.Entry, d time.Duration) (err error) {
	tmr := time.NewTimer(d)
	if e == nil {
		return
	}
	im.mtx.RLock()
	defer im.mtx.RUnlock()
	if im.state != running {
		err = ErrNotRunning
		return
	}
	select {
	case im.eChan <- e:
	case _ = <-tmr.C:
		err = ErrWriteTimeout
	}
	return
}

// WriteBatch puts a slice of entries into the queue to be sent out by the first
// available entry writer routine.  The entry writer routines will consume the
// entire slice, so extremely large slices will go to a single indexer.
func (im *IngestMuxer) WriteBatch(b []*entry.Entry) error {
	if len(b) == 0 {
		return nil
	}
	im.mtx.RLock()
	defer im.mtx.RUnlock()
	if im.state != running {
		return ErrNotRunning
	}
	im.bChan <- b
	return nil
}

// WriteBatchContext puts a slice of entries into the queue to be sent out by the first
// available entry writer routine.  The entry writer routines will consume the
// entire slice, so extremely large slices will go to a single indexer.
// if a cancellation context isn't needed, use WriteBatch
func (im *IngestMuxer) WriteBatchContext(ctx context.Context, b []*entry.Entry) error {
	if len(b) == 0 {
		return nil
	}
	im.mtx.RLock()
	defer im.mtx.RUnlock()
	if im.state != running {
		return ErrNotRunning
	}
	select {
	case im.bChan <- b:
	case <-ctx.Done():
		return ctx.Err()
	}
	return nil
}

// Write puts together the arguments to create an entry and writes it
// to the queue to be sent out by the first available
// entry writer routine, if all routines are dead, THIS WILL BLOCK once the
// channel fills up.  We figure this is a natural "wait" mechanism
func (im *IngestMuxer) Write(tm entry.Timestamp, tag entry.EntryTag, data []byte) error {
	e := &entry.Entry{
		Data: data,
		TS:   tm,
		Tag:  tag,
	}
	return im.WriteEntry(e)
}

// WriteContext puts together the arguments to create an entry and writes it
// to the queue to be sent out by the first available
// entry writer routine, if all routines are dead, THIS WILL BLOCK once the
// channel fills up.  We figure this is a natural "wait" mechanism
// if the context isn't needed use Write instead
func (im *IngestMuxer) WriteContext(ctx context.Context, tm entry.Timestamp, tag entry.EntryTag, data []byte) error {
	e := &entry.Entry{
		Data: data,
		TS:   tm,
		Tag:  tag,
	}
	return im.WriteEntryContext(ctx, e)
}

//connFailed will put the destination in a failed state and inform the muxer
func (im *IngestMuxer) connFailed(dst string, err error) {
	im.mtx.Lock()
	defer im.mtx.Unlock()
	im.errDest = append(im.errDest, TargetError{
		Address: dst,
		Error:   err,
	})
	im.errChan <- err
}

type connSet struct {
	ig  *IngestConnection
	tt  *tagTrans
	dst string
	src net.IP
}

//keep attempting to get a new connection set that we can actually write to
func (im *IngestMuxer) getNewConnSet(csc chan connSet, connFailure chan bool, orig bool) (nc connSet, ok bool) {
	if !orig {
		//try to send, if we can't just roll on
		select {
		case connFailure <- true:
		default:
		}
	}
	for {
		if nc, ok = <-csc; !ok {
			return
		}
		//attempt to clear the emergency queue and throw at our new connection
		if !im.eq.clear(nc.ig, nc.tt) || nc.ig.Sync() != nil {
			//try to send, if we can't just roll on
			select {
			case connFailure <- true:
			default:
			}
			ok = false
			continue
		}
		//ok, we synced, pass things back
		if orig {
			im.Info("connected to %v", nc.dst)
		} else {
			im.Info("re-connected to %v", nc.dst)
		}
		break
	}
	return
}

func tickerInterval() time.Duration {
	//return a time between 750 and 1250 milliseconds
	return time.Duration(750+rand.Int63n(500)) * time.Millisecond
}

func (im *IngestMuxer) shouldSched() bool {
	//if pipelines are empty, schedule ourselves so that we can get a better distribution of entries
	return len(im.igst) > 1 && im.cache.BufferSize() == 0 && im.bcache.BufferSize() == 0
}

func (im *IngestMuxer) writeRelayRoutine(csc chan connSet, connFailure chan bool) {
	tmr := time.NewTimer(tickerInterval())
	defer tmr.Stop()
	defer close(connFailure)

	//grab our first conn set
	var tnc connSet
	var nc connSet
	var ok bool
	var err error
	if nc, ok = im.getNewConnSet(csc, connFailure, true); !ok {
		return
	}

	eC := im.eChanOut
	bC := im.bChanOut

inputLoop:
	for {
		select {
		case _ = <-im.dieChan:
			nc.ig.Sync()
			nc.ig.Close()
			return
		case ee, ok := <-eC:
			if !ok {
				eC = nil
				if bC == nil {
					return
				}
				continue
			}
			if ee == nil {
				continue
			}

			e := ee.(*entry.Entry)
			e.Tag = nc.tt.Translate(e.Tag)
			if len(e.SRC) == 0 {
				e.SRC = nc.src
			}
			if err = nc.ig.WriteEntry(e); err != nil {
				im.recycleEntries(e, nil, nc.tt)
				if nc, ok = im.getNewConnSet(csc, connFailure, false); !ok {
					break inputLoop
				}
			}
			//hack to get better distribution across connections in an muxer
			if im.shouldSched() {
				if !tmr.Stop() {
					<-tmr.C
				}
				if !im.eq.clear(nc.ig, nc.tt) || nc.ig.Sync() != nil {
					if nc, ok = im.getNewConnSet(csc, connFailure, false); !ok {
						break inputLoop
					}
				}
				tmr.Reset(tickerInterval())
				runtime.Gosched()
			}
		case bb, ok := <-bC:
			if !ok {
				bC = nil
				if eC == nil {
					return
				}
				continue
			}
			if bb == nil {
				continue
			}

			b := bb.([]*entry.Entry)
			for i := range b {
				if b[i] != nil {
					b[i].Tag = nc.tt.Translate(b[i].Tag)
					if len(b[i].SRC) == 0 {
						b[i].SRC = nc.src
					}
				}
			}
			if err = nc.ig.WriteBatchEntry(b); err != nil {
				im.recycleEntries(nil, b, nc.tt)
				if nc, ok = im.getNewConnSet(csc, connFailure, false); !ok {
					break inputLoop
				}
			}
			//hack to get better distribution across connections in an muxer
			if im.shouldSched() {
				if !tmr.Stop() {
					<-tmr.C
				}
				if !im.eq.clear(nc.ig, nc.tt) || nc.ig.Sync() != nil {
					if nc, ok = im.getNewConnSet(csc, connFailure, false); !ok {
						break inputLoop
					}
				}
				tmr.Reset(tickerInterval())
				runtime.Gosched()
			}
		case tnc, ok = <-csc: //in case we get an unexpected new connection
			if !ok {
				nc.ig.Sync()
				nc.ig.Close()
				//attempt to sync with current ngst and then bail
				break inputLoop
			}
			nc = tnc //just an update
		case <-tmr.C:
			//periodically check the emergency queue and sync
			if !im.eq.clear(nc.ig, nc.tt) || nc.ig.Sync() != nil {
				if nc, ok = im.getNewConnSet(csc, connFailure, false); !ok {
					break inputLoop
				}
			}
			tmr.Reset(tickerInterval())
		}
	}
}

//the routine that manages
func (im *IngestMuxer) connRoutine(igIdx int) {
	var src net.IP
	defer im.wg.Done()
	if igIdx >= len(im.igst) || igIdx >= len(im.dests) {
		//this SHOULD NEVER HAPPEN.  Bail
		im.connFailed(unknownAddr, errors.New("Invalid ingester index on muxer"))
		return
	}
	dst := im.dests[igIdx]
	if im.igst[igIdx] != nil {
		//this SHOULD NEVER HAPPEN.  Bail
		im.connFailed(dst.Address, errors.New("Ingester already populated for destination in muxer"))
		return
	}

	var igst *IngestConnection
	var tt tagTrans
	var err error
	connErrNotif := make(chan bool, 1)
	ncc := make(chan connSet, 1)
	defer close(ncc)

	go im.writeRelayRoutine(ncc, connErrNotif)

	connErrNotif <- true

	//loop, trying to grab entries, or dying
	for {
		select {
		case _, ok := <-connErrNotif:
			if igst != nil {
				//if it throws an error we don't care, and cant do anything about it
				im.Error("lost connection to %v", dst.Address)
				igst.Close()
			}
			if !ok {
				//this means that the relay function bailed
				im.goDead()
				im.connFailed(dst.Address, errors.New("Closed"))
				return
			}

			if igst != nil {
				im.goDead() //let the world know of our failures
				im.igst[igIdx] = nil
				im.tagTranslators[igIdx] = nil

				//pull any entries out of the ingest connection and put them into the emergency queue
				ents := igst.outstandingEntries()
				im.recycleEntries(nil, ents, &tt)
			}

			//attempt to get the connection rolling again
			igst, tt, err = im.getConnection(dst)
			if err != nil {
				im.connFailed(dst.Address, err)
				return //we are done
			}
			if igst == nil {
				im.connFailed(dst.Address, errors.New("Nil connection"))
				return
			}

			//get the source fired back up
			src, err = igst.Source()
			if err != nil {
				igst.Close()
				im.connFailed(dst.Address, err)
				return
			}

			im.igst[igIdx] = igst
			im.tagTranslators[igIdx] = &tt
			im.goHot()
			ncc <- connSet{
				dst: dst.Address,
				src: src,
				ig:  igst,
				tt:  &tt,
			}
		}
	}
}

//we don't want to fully block here, so we attempt to push back on the channel
//and listen for a die signal
func (im *IngestMuxer) recycleEntries(e *entry.Entry, ents []*entry.Entry, tt *tagTrans) {
	//reset the tags to the globally translatable set
	//this operation is expensive
	if len(ents) > 0 {
		for i := range ents {
			if ents[i] != nil {
				ents[i].Tag = tt.Reverse(ents[i].Tag)
			}
		}
	}

	//we wait for up to one second to push values onto feeder channels
	//if nothing eats them by then, we drop them into the emergency queue
	//and bail out
	tmr := time.NewTimer(recycleTimeout)
	defer tmr.Stop()

	// try the single entry
	if e != nil {
		e.Tag = tt.Reverse(e.Tag)
		select {
		case _ = <-tmr.C:
			if err := im.eq.push(e, ents); err != nil {
				//FIXME - throw a fit about this via some logging, aight?
				return
			}
			//timer expired, reset it in case we have a block too
			tmr.Reset(0)
		case im.eChan <- e:
		}
	}
	//try block entry
	if len(ents) > 0 {
		select {
		case _ = <-tmr.C:
			if err := im.eq.push(nil, ents); err != nil {
				//FIXME - throw a fit about this
				return
			}
		case im.bChan <- ents:
		}
	}
	return
}

//fatal connection errors is looking for errors which are non-recoverable
//Recoverable errors are related to timeouts, refused connections, and read errors
func isFatalConnError(err error) bool {
	if err == nil {
		return false
	}
	switch err {
	case ErrMalformedDestination:
		fallthrough
	case ErrInvalidConnectionType:
		fallthrough
	case ErrFailedAuthHashGen:
		fallthrough
	case ErrFailedAuth:
		fallthrough
	case ErrFailedTagNegotiation:
		fallthrough
	case ErrInvalidCerts:
		fallthrough
	case ErrForbiddenTag:
		fallthrough
	case ErrFailedParseLocalIP:
		fallthrough
	case ErrEmptyTag:
		return true
	}
	return false
}

func (im *IngestMuxer) getConnection(tgt Target) (ig *IngestConnection, tt tagTrans, err error) {
loop:
	for {
		//attempt a connection, timeouts are built in to the IngestConnection
		if ig, err = InitializeConnection(tgt.Address, tgt.Secret, im.tags, im.pubKey, im.privKey, im.verifyCert); err != nil {
			if isFatalConnError(err) {
				im.Error("Fatal Connection Error on %v: %v", tgt.Address, err)
				break loop
			}
			im.Warn("Connection error on %v: %v", tgt.Address, err)
			//non-fatal, sleep and continue
			select {
			case _ = <-time.After(defaultRetryTime):
			case _ = <-im.dieChan:
				//told to exit, just bail
				return nil, nil, errors.New("Muxer closing")
			}
			continue
		}
		if im.rateParent != nil {
			ig.ew.SetConn(im.rateParent.newThrottleConn(ig.ew.conn))
		}

		//no error, attempt to do a tag translation
		//we have a good connection, build our tag map
		if tt, err = im.newTagTrans(ig); err != nil {
			ig.Close()
			ig = nil
			tt = nil
			im.Error("Fatal Connection Error, failed to get get tag translation map: %v", err)
			return
		}

		// set the info
		if err := ig.IdentifyIngester(im.name, im.version, im.uuid); err != nil {
			im.Error("Failed to identify ingester on %v: %v", tgt.Address, err)
			continue
		}

		for {
			select {
			case _ = <-im.dieChan:
				return
			default:
			}
			ok, err := ig.IngestOK()
			if err != nil {
				im.Error("IngestOK query failed on %v: %v", tgt.Address, err)
				continue loop
			}
			if ok {
				break
			}
			time.Sleep(5 * time.Second)
		}

		im.Info("Successfully connected to %v", tgt.Address)
		break
	}
	return
}

func (im *IngestMuxer) newTagTrans(igst *IngestConnection) (tagTrans, error) {
	tt := tagTrans(make([]entry.EntryTag, len(im.tagMap)))
	if len(tt) == 0 {
		return nil, ErrTagMapInvalid
	}
	for k, v := range im.tagMap {
		if int(v) > len(tt) {
			return nil, ErrTagMapInvalid
		}
		tg, ok := igst.GetTag(k)
		if !ok {
			return nil, ErrTagNotFound
		}
		tt[v] = tg
	}
	return tt, nil
}

// SourceIP is a convenience function used to pull back a source value
func (im *IngestMuxer) SourceIP() (net.IP, error) {
	var ip net.IP
	im.mtx.Lock()
	defer im.mtx.Unlock()
	if im.connHot == 0 || len(im.igst) == 0 {
		return ip, errors.New("No active connections")
	}
	var set bool
	var wasErr bool
	for _, ig := range im.igst {
		if ig == nil {
			continue
		}
		lip, err := ig.Source()
		if err != nil {
			wasErr = true
			continue
		}
		if bytes.Compare(lip, localSrc) == 0 {
			continue
		}
		ip = lip
		set = true
	}
	if set {
		return ip, nil
	}
	if !wasErr {
		//this means there were no errors, we just have a local connection
		//this can happen
		return localSrc, nil
	}
	//just straight up couldn't get it
	return ip, errors.New("Failed to get remote connection")
}

type emStruct struct {
	e    *entry.Entry
	ents []*entry.Entry
}

type emergencyQueue struct {
	mtx *sync.Mutex
	lst *list.List
}

func newEmergencyQueue() *emergencyQueue {
	return &emergencyQueue{
		mtx: &sync.Mutex{},
		lst: list.New(),
	}
}

// emergencyPush is a last ditch effort to store
// items into a list of entries or blocks.  This should only be invoked when
// we are under very heavy load and have no indexer connections.  As a result
// the channels are all full and we can't recycle entries back into the feeders
// we this ingest connection disconnects.  Instead we push into this queue
// when new ingest connections become active, they will always attempt to feed from
// this queue before going to the channels.  This is essentially a deadlock fix.
func (eq *emergencyQueue) push(e *entry.Entry, ents []*entry.Entry) error {
	if e == nil && len(ents) == 0 {
		return nil
	}
	ems := emStruct{
		e:    e,
		ents: ents,
	}
	eq.mtx.Lock()
	if eq.lst.Len() > maxEmergencyListSize {
		eq.mtx.Unlock()
		return ErrEmergencyListOverflow
	}
	eq.lst.PushBack(ems)
	eq.mtx.Unlock()
	return nil
}

// emergencyPop checks to see if there are any values on the emergency list
// waiting to be ingested.  New routines should go to this list FIRST
func (eq *emergencyQueue) pop() (e *entry.Entry, ents []*entry.Entry, ok bool) {
	var elm emStruct
	eq.mtx.Lock()
	defer eq.mtx.Unlock()
	if eq.lst.Len() == 0 {
		//nothing here, bail
		return
	}
	el := eq.lst.Front()
	if el == nil {
		return
	}
	eq.lst.Remove(el) //its valid, remove it
	elm, ok = el.Value.(emStruct)
	if !ok {
		//shit?  FIXME - THROW A FIT
		return
	}
	e = elm.e
	ents = elm.ents
	return
}

func (eq *emergencyQueue) clear(igst *IngestConnection, tt *tagTrans) (ok bool) {
	//iterate on the emergency queue attempting to write elements to the remote side
	for {
		e, blk, populated := eq.pop()
		if !populated {
			ok = true
			break
		}
		if e != nil {
			e.Tag = tt.Translate(e.Tag)
			if err := igst.WriteEntry(e); err != nil {
				//reset the tag
				e.Tag = tt.Reverse(e.Tag)

				//push the entries back into the queue
				if err := eq.push(e, blk); err != nil {
					//FIXME - log this?
				}

				//return our failure
				break
			}
			//all is good set e to nil in case we can't write the block
			e = nil
		}
		if len(blk) > 0 {
			//translate tags, SRC is always fixed up on pulling from the channel
			//so no need to check or set here
			for i := range blk {
				if blk[i] != nil {
					blk[i].Tag = tt.Translate(blk[i].Tag)
				}
			}
			if err := igst.WriteBatchEntry(blk); err != nil {
				//reverse the tags and push back into queue
				for i := range blk {
					if blk[i] != nil {
						blk[i].Tag = tt.Reverse(blk[i].Tag)
					}
				}
				if err := eq.push(e, blk); err != nil {
					//FIXME - log this?
				}
				break
			}
		}
	}
	return
}

type tagTrans []entry.EntryTag

// Translate translates a local tag to a remote tag.  Senders should not use this function
func (tt tagTrans) Translate(t entry.EntryTag) entry.EntryTag {
	//check if this is the gravwell and if soo, pass it on through
	if t == entry.GravwellTagId {
		return t
	}
	//if this is a tag we have not negotiated, set it to the first one we have
	//we are assuming that its an error, but we still want the entry
	if int(t) >= len(tt) {
		return tt[0]
	}
	return tt[t]
}

func (tt *tagTrans) RegisterTag(local entry.EntryTag, remote entry.EntryTag) error {
	if int(local) != len(*tt) {
		// this means the local tag numbers got out of sync and something is bad
		return errors.New("Cannot register tag, local tag out of sync with tag translator")
	}
	*tt = append(*tt, remote)
	return nil
}

// Reverse translates a remote tag back to a local tag
// this is ONLY used when a connection dies while holding unconfirmed entries
// this operation is stupid expensive, so... be gracious
func (tt tagTrans) Reverse(t entry.EntryTag) entry.EntryTag {
	//check if this is gravwell and if soo, pass it on through
	if t == entry.GravwellTagId {
		return t
	}
	for i := range tt {
		if tt[i] == t {
			return entry.EntryTag(i)
		}
	}
	return 0
}<|MERGE_RESOLUTION|>--- conflicted
+++ resolved
@@ -73,7 +73,6 @@
 	//connHot, and connDead have atomic operations
 	//its important that these are aligned on 8 byte boundaries
 	//or it will panic on 32bit architectures
-<<<<<<< HEAD
 	connHot        int32 //how many connections are functioning
 	connDead       int32 //how many connections are dead
 	mtx            *sync.RWMutex
@@ -83,7 +82,7 @@
 	dests          []Target
 	errDest        []TargetError
 	tags           []string
-	tagMap         map[string]int
+	tagMap         map[string]entry.EntryTag
 	pubKey         string
 	privKey        string
 	verifyCert     bool
@@ -107,42 +106,6 @@
 	version        string
 	uuid           string
 	rateParent     *parent
-=======
-	connHot         int32 //how many connections are functioning
-	connDead        int32 //how many connections are dead
-	mtx             *sync.RWMutex
-	sig             *sync.Cond
-	igst            []*IngestConnection
-	tagTranslators  []*tagTrans
-	dests           []Target
-	errDest         []TargetError
-	tags            []string
-	tagMap          map[string]entry.EntryTag
-	pubKey          string
-	privKey         string
-	verifyCert      bool
-	eChan           chan *entry.Entry
-	bChan           chan []*entry.Entry
-	eq              *emergencyQueue
-	dieChan         chan bool
-	upChan          chan bool
-	errChan         chan error
-	wg              *sync.WaitGroup
-	state           muxState
-	logLevel        gll
-	lgr             Logger
-	cacheEnabled    bool
-	cache           *IngestCache
-	cacheWg         *sync.WaitGroup
-	cacheFileBacked bool
-	cacheRunning    bool
-	cacheError      error
-	cacheSignal     chan bool
-	name            string
-	version         string
-	uuid            string
-	rateParent      *parent
->>>>>>> 8b48f1ba
 }
 
 type UniformMuxerConfig struct {
@@ -408,17 +371,7 @@
 	for i, v := range im.tags {
 		im.tagMap[v] = entry.EntryTag(i)
 	}
-<<<<<<< HEAD
-	tg = entry.EntryTag(im.tagMap[name])
-=======
-	if im.cacheEnabled && im.cacheFileBacked {
-		// Now update the stored tags list
-		if err = im.cache.UpdateStoredTagList(im.tags); err != nil {
-			return
-		}
-	}
 	tg = im.tagMap[name]
->>>>>>> 8b48f1ba
 
 	for k, v := range im.igst {
 		if v != nil {
